--- conflicted
+++ resolved
@@ -844,13 +844,7 @@
    * Processes ongoing revenue from individual released songs (streaming decay)
    * This simulates realistic revenue patterns where each song generates declining revenue over time
    */
-<<<<<<< HEAD
-  private async processReleasedProjects(summary: WeekSummary): Promise<void> {
-    console.log('[INDIVIDUAL SONG DECAY] === Processing Released Songs ===');
-    console.log(`[INDIVIDUAL SONG DECAY] Current week: ${this.gameState.currentWeek}`);
-=======
   private async processReleasedProjects(summary: MonthSummary): Promise<void> {
->>>>>>> b32be6b0
     
     try {
       // Get all released songs for this game
@@ -920,10 +914,6 @@
                   }
                   summary.artistChanges[popularityKey] = (summary.artistChanges[popularityKey] || 0) + popularityBonus;
 
-<<<<<<< HEAD
-                  console.log(`[STREAMING POPULARITY] "${song.title}" (${weeklyStreams.toLocaleString()} streams) adds +${popularityBonus.toFixed(2)} popularity to ${artist.name}`);
-=======
->>>>>>> b32be6b0
                 }
               }
             } catch (error) {
@@ -974,97 +964,27 @@
    * Processes lead singles that are scheduled for release this week (before the main release)
    * Checks all planned releases for lead single strategies and releases them early
    */
-<<<<<<< HEAD
-  private async processLeadSingles(summary: WeekSummary, dbTransaction?: any): Promise<void> {
-    console.log('[LEAD SINGLE] 🎯🎯🎯 === STARTING LEAD SINGLE PROCESSING === 🎯🎯🎯');
-    const currentWeek = this.gameState.currentWeek || 1;
-    console.log(`[LEAD SINGLE] 📅 Current week: ${currentWeek}`);
-    console.log(`[LEAD SINGLE] 🎮 Game ID: ${this.gameState.id}`);
-    console.log(`[LEAD SINGLE] 💾 Transaction available: ${!!dbTransaction}`);
+  private async processLeadSingles(summary: MonthSummary, dbTransaction?: any): Promise<void> {
+    const currentMonth = this.gameState.currentMonth || 1;
     
     try {
       // Get all planned releases from gameData to check for lead single strategies
-      // We need ALL planned releases, not just those for the current week
-      console.log('[LEAD SINGLE] 🔍 Fetching all releases from database...');
-=======
-  private async processLeadSingles(summary: MonthSummary, dbTransaction?: any): Promise<void> {
-    const currentMonth = this.gameState.currentMonth || 1;
-    
-    try {
-      // Get all planned releases from gameData to check for lead single strategies
->>>>>>> b32be6b0
       const allReleases = await this.gameData.getReleasesByGame(this.gameState.id, dbTransaction) || [];
       const plannedReleases = allReleases.filter((r: any) => r.status === 'planned');
-<<<<<<< HEAD
-      console.log(`[LEAD SINGLE] 📋 Planned releases: ${plannedReleases.length}`);
-      
-      // Enhanced debugging: Log ALL releases with their metadata
-      console.log('[LEAD SINGLE] 🔬 === DETAILED RELEASE ANALYSIS ===');
-      plannedReleases.forEach((release: any, index: number) => {
-        console.log(`[LEAD SINGLE] Release #${index + 1}:`, {
-          id: release.id,
-          title: release.title,
-          type: release.type,
-          status: release.status,
-          releaseWeek: release.releaseWeek,
-          hasMetadata: !!release.metadata,
-          metadataType: typeof release.metadata,
-          metadataKeys: release.metadata ? Object.keys(release.metadata) : [],
-          hasLeadSingleStrategy: !!(release.metadata?.leadSingleStrategy),
-          leadSingleDetails: release.metadata?.leadSingleStrategy ? {
-            leadSingleId: release.metadata.leadSingleStrategy.leadSingleId,
-            leadSingleReleaseWeek: release.metadata.leadSingleStrategy.leadSingleReleaseWeek,
-            leadSingleBudget: release.metadata.leadSingleStrategy.leadSingleBudget,
-            weekComparison: {
-              leadSingleWeek: release.metadata.leadSingleStrategy.leadSingleReleaseWeek,
-              currentWeek: currentWeek,
-              shouldRelease: release.metadata.leadSingleStrategy.leadSingleReleaseWeek === currentWeek
-            }
-          } : null
-        });
-      });
-      
-      // Count how many lead singles should release this week
-=======
       
       // Process releases with lead single strategies
->>>>>>> b32be6b0
       const leadSinglesToRelease = plannedReleases.filter((r: any) => {
         const lss = r.metadata?.leadSingleStrategy;
         return lss && lss.leadSingleReleaseWeek === currentWeek;
       });
-<<<<<<< HEAD
-      console.log(`[LEAD SINGLE] ⭐ ${leadSinglesToRelease.length} lead single(s) should release this week`);
-=======
->>>>>>> b32be6b0
       
       for (const release of plannedReleases) {
         const metadata = release.metadata as any;
         const leadSingleStrategy = metadata?.leadSingleStrategy;
         
-<<<<<<< HEAD
-        // Enhanced debugging for each release
-        if (leadSingleStrategy) {
-          console.log(`[LEAD SINGLE] 🎵 Checking release "${release.title}":`, {
-            releaseId: release.id,
-            leadSingleId: leadSingleStrategy.leadSingleId,
-            leadSingleReleaseWeek: leadSingleStrategy.leadSingleReleaseWeek,
-            mainReleaseWeek: release.releaseWeek,
-            currentWeek: currentWeek,
-            weekMatch: leadSingleStrategy.leadSingleReleaseWeek === currentWeek,
-            willRelease: leadSingleStrategy.leadSingleReleaseWeek === currentWeek ? '✅ YES' : '❌ NO'
-          });
-        }
-        
-        if (leadSingleStrategy && leadSingleStrategy.leadSingleReleaseWeek === currentWeek) {
-          console.log(`[LEAD SINGLE] 🚀🚀🚀 EXECUTING LEAD SINGLE RELEASE 🚀🚀🚀`);
-          console.log(`[LEAD SINGLE] 📀 Release: "${release.title}" (ID: ${release.id})`);
-          console.log(`[LEAD SINGLE] 📅 Main release scheduled for week ${release.releaseWeek}`);
-=======
         // Check if lead single should be released this month
         
         if (leadSingleStrategy && leadSingleStrategy.leadSingleReleaseMonth === currentMonth) {
->>>>>>> b32be6b0
           
           // Get the lead single song
           const releaseSongs = await this.gameData.getSongsByRelease(release.id, dbTransaction) || [];
@@ -1146,18 +1066,7 @@
               amount: initialRevenue
             });
             
-<<<<<<< HEAD
-            console.log(`[LEAD SINGLE] 🎉 === LEAD SINGLE RELEASE COMPLETE === 🎉`);
-            console.log(`[LEAD SINGLE] 📊 Final results:`, {
-              songTitle: leadSong.title,
-              revenue: `$${initialRevenue}`,
-              streams: initialStreams,
-              addedToWeek: currentWeek,
-              mainReleaseWeek: release.releaseWeek
-            });
-=======
             // Lead single release completed successfully
->>>>>>> b32be6b0
           } else {
             console.warn(`[LEAD SINGLE] Lead song not found: ${leadSingleStrategy.leadSingleId}`);
           }
@@ -1174,43 +1083,6 @@
    * Processes planned releases that are scheduled for the current week
    * This executes the release, generates initial revenue, and updates song statuses
    */
-<<<<<<< HEAD
-  private async processPlannedReleases(summary: WeekSummary, dbTransaction?: any): Promise<void> {
-    console.log('[PLANNED RELEASE] 🎯🎯🎯 === STARTING PLANNED RELEASE PROCESSING === 🎯🎯🎯');
-    console.log(`[PLANNED RELEASE] 📅 Current week: ${this.gameState.currentWeek}`);
-    console.log(`[PLANNED RELEASE] 🎮 Game state ID: ${this.gameState.id}`);
-    console.log(`[PLANNED RELEASE] 💾 Transaction context: ${!!dbTransaction ? 'AVAILABLE' : 'MISSING'}`);
-    
-    try {
-      // Get planned releases scheduled for this week
-      const currentWeek = this.gameState.currentWeek || 1;
-      console.log(`[PLANNED RELEASE] 🔍 Querying planned releases for gameId=${this.gameState.id}, week=${currentWeek}`);
-      const plannedReleases = await this.gameData.getPlannedReleases(
-        this.gameState.id, 
-        currentWeek,
-        dbTransaction
-      ) || [];
-      
-      console.log(`[PLANNED RELEASE] 📦 Found ${plannedReleases.length} releases scheduled for this week`);
-      
-      if (plannedReleases.length === 0) {
-        console.log('[PLANNED RELEASE] 📆 No releases scheduled for this week');
-        return;
-      }
-      
-      // Log all releases that will be processed
-      console.log('[PLANNED RELEASE] 📋 Releases to process:');
-      plannedReleases.forEach((release: any, index: number) => {
-        console.log(`[PLANNED RELEASE] Release #${index + 1}:`, {
-          id: release.id,
-          title: release.title,
-          type: release.type,
-          releaseWeek: release.releaseWeek,
-          marketingBudget: release.marketingBudget,
-          hasLeadSingleStrategy: !!(release.metadata?.leadSingleStrategy)
-        });
-      })
-=======
   private async processPlannedReleases(summary: MonthSummary, dbTransaction?: any): Promise<void> {
     
     try {
@@ -1227,7 +1099,6 @@
       }
       
       // Process planned releases
->>>>>>> b32be6b0
       
       for (const release of plannedReleases) {
         
@@ -1423,13 +1294,7 @@
    * Processes newly recorded projects - projects that became "recorded" this week
    * This marks songs as recorded but does not release them (no revenue yet)
    */
-<<<<<<< HEAD
-  private async processNewlyRecordedProjects(summary: WeekSummary, dbTransaction?: any): Promise<void> {
-    console.log('[NEWLY RECORDED] === Processing Newly Recorded Projects ===');
-    console.log(`[NEWLY RECORDED] Current week: ${this.gameState.currentWeek}`);
-=======
   private async processNewlyRecordedProjects(summary: MonthSummary, dbTransaction?: any): Promise<void> {
->>>>>>> b32be6b0
     
     try {
       // Check if we have a method to get newly released projects
@@ -1524,13 +1389,7 @@
    * Processes song generation for recording projects
    * This is called during weekly processing to create songs for active recording projects
    */
-<<<<<<< HEAD
-  private async processRecordingProjects(summary: WeekSummary, dbTransaction?: any): Promise<void> {
-    console.log('[SONG GENERATION] === Processing Recording Projects ===');
-    console.log(`[SONG GENERATION] Game ID: ${this.gameState.id}`);
-=======
   private async processRecordingProjects(summary: MonthSummary, dbTransaction?: any): Promise<void> {
->>>>>>> b32be6b0
     
     try {
       // Get recording projects from database via ServerGameData
@@ -1542,14 +1401,7 @@
 
       for (const project of recordingProjects) {
         if (this.shouldGenerateProjectSongs(project)) {
-<<<<<<< HEAD
-          console.log(`[SONG GENERATION] Project ${project.title} should generate songs`);
-          await this.generateWeeklyProjectSongs(project, summary, dbTransaction);
-        } else {
-          console.log(`[SONG GENERATION] Project ${project.title} should NOT generate songs - stage: ${project.stage}, songCount: ${project.songCount}, songsCreated: ${project.songsCreated}`);
-=======
           await this.generateMonthlyProjectSongs(project, summary, dbTransaction);
->>>>>>> b32be6b0
         }
       }
     } catch (error) {
@@ -1576,20 +1428,7 @@
   /**
    * Generates songs for a recording project during weekly processing
    */
-<<<<<<< HEAD
-  private async generateWeeklyProjectSongs(project: any, summary: WeekSummary, dbTransaction?: any): Promise<void> {
-    console.log(`[SONG GENERATION] Generating songs for project: ${project.title}`);
-    console.log(`[SONG GENERATION] Project details:`, {
-      id: project.id,
-      artistId: project.artistId,
-      songCount: project.songCount,
-      songsCreated: project.songsCreated,
-      type: project.type,
-      stage: project.stage
-    });
-=======
   private async generateMonthlyProjectSongs(project: any, summary: MonthSummary, dbTransaction?: any): Promise<void> {
->>>>>>> b32be6b0
     
     try {
       const artist = await this.gameData.getArtistById(project.artistId);
@@ -1603,14 +1442,6 @@
       const songsPerWeek = this.getSongsPerWeek(project.type);
       const songsToGenerate = Math.min(remainingSongs, songsPerWeek);
 
-<<<<<<< HEAD
-      console.log(`[SONG GENERATION] Calculation:`, {
-        remainingSongs,
-        songsPerWeek,
-        songsToGenerate
-      });
-=======
->>>>>>> b32be6b0
 
       for (let i = 0; i < songsToGenerate; i++) {
         const song = this.generateSong(project, artist);
@@ -2040,22 +1871,6 @@
     const currentGameState = gameState || this.gameState;
     const currentWeek = currentGameState.currentWeek || 1;
     
-<<<<<<< HEAD
-    console.log(`[SONG RELEASE] 🎯 ENTERING processSongRelease for song: "${song.title}"`);
-    console.log(`[SONG RELEASE] Song details:`, {
-      id: song.id,
-      title: song.title,
-      quality: song.quality,
-      isReleased: song.isReleased,
-      initialStreams: song.initialStreams
-    });
-    console.log(`[SONG RELEASE] Game state:`, {
-      currentWeek,
-      reputation: currentGameState.reputation,
-      playlistAccess: currentGameState.playlistAccess
-    });
-=======
->>>>>>> b32be6b0
     
     // Get artist popularity
     const artist = await this.storage?.getArtist(song.artistId);
@@ -3615,12 +3430,7 @@
       return;
     }
 
-<<<<<<< HEAD
-    console.log('[PROJECT ADVANCEMENT] === GameEngine Project Stage Advancement ===');
-    console.log(`[PROJECT ADVANCEMENT] Current week: ${this.gameState.currentWeek}`);
-=======
     console.log(`[PROJECT ADVANCEMENT] Current month: ${this.gameState.currentMonth}`);
->>>>>>> b32be6b0
     
     try {
       // Import the required modules dynamically to avoid circular dependencies
